"""
MVC implementation of mda files.

* MVC: Model View Controller

.. autosummary::

    ~MDA_MVC
"""


import time
from functools import partial

from PyQt5 import QtWidgets

from . import utils

class MDA_MVC(QtWidgets.QWidget):
    """MVC class for mda files."""
    # UI file name matches this module, different extension
    ui_file = utils.getUiFileName(__file__)
    motion_wait_time = 1  # wait for splitter motion to stop to update settings

    def __init__(self, parent):
        self.parent = parent

        super().__init__()
        utils.myLoadUi(self.ui_file, baseinstance=self)
        self.setup()

    def setup(self):
        from .app_settings import settings
        # from .mda_folder_search import mdaSearchPanel
        from .mda_folder_search import mdaFolderTableView
        # from .mda_table_view import mdaTableView
        # from .mda_viz import mdaVisualization
        
        # self.mda_folder_search_panel = mdaSearchPanel(self)
        # layout = self.folder_groupbox.layout()
        # layout.addWidget(self.mda_folder_search_panel)
        # self.parent.catalogs.currentTextChanged.connect(self.mda_folder_search_panel.setupFile)
        # self.mda_folder_search_panel.next.released.connect(self.mda_folder_search_panel.doNext)
        # self.mda_folder_search_panel.previous.released.connect(self.mda_folder_search_panel.doPrevious)
        
        self.mda_folder_tableview = mdaFolderTableView(self)
        layout = self.folder_groupbox.layout()
<<<<<<< HEAD
        layout.addWidget(self.mda_folder_search_panel)
        self.mda_folder_search_panel.setupFile(self.mdaFileName())
        self.parent.files.currentTextChanged.connect(self.mda_folder_search_panel.setupFile)
        self.mda_folder_search_panel.next.released.connect(self.mda_folder_search_panel.doNext)
        self.mda_folder_search_panel.previous.released.connect(self.mda_folder_search_panel.doPrevious)
=======
        layout.addWidget(self.mda_folder_tableview)
        self.mda_folder_tableview.displayTable()
>>>>>>> f36a0810
         
        # self.mda_tableview = mdaTableView(self)
        # layout = self.mda_groupbox.layout()
        # layout.addWidget(self.mda_tableview)
        # self.mda_tableview.displayTable()

        # self.mda_viz = mdaRunVisualization(self)
        # layout = self.viz_groupbox.layout()
        # layout.addWidget(self.mda_viz)

        # # connect search signals with tableview update
        # # fmt: off
        # widgets = [
        #     [self.brc_search_panel.plan_name, "returnPressed"],
        #     [self.brc_search_panel.scan_id, "returnPressed"],
        #     [self.brc_search_panel.status, "returnPressed"],
        #     [self.brc_search_panel.positioners, "returnPressed"],
        #     [self.brc_search_panel.detectors, "returnPressed"],
        #     [self.brc_search_panel.date_time_widget.apply, "released"],
        # ]
        # # fmt: on
        # for widget, signal in widgets:
        #     getattr(widget, signal).connect(self.brc_tableview.displayTable)

        # save/restore splitter sizes in application settings
        for key in "hsplitter vsplitter".split():
            splitter = getattr(self, key)
            sname = self.splitter_settings_name(key)
            settings.restoreSplitter(splitter, sname)
            splitter.splitterMoved.connect(partial(self.splitter_moved, key))

    def folderPath(self):
        return self.parent.folderPath()

    def folderName(self):
        return self.parent.folderName()    
    
    # def mdaFilePath(self):
    #     return self.parent.mdaFilePath()  

    def mdaFileName(self):
        return self.parent.mdaFileName()  
    
    def mdaFileList(self):
        return self.parent.mdaFileList() 
     
    def mdaFileList(self):
        return self.parent.mdaFileList()   
        
    def splitter_moved(self, key, *arg, **kwargs):
        thread = getattr(self, f"{key}_wait_thread", None)
        setattr(self, f"{key}_deadline", time.time() + self.motion_wait_time)
        if thread is None or not thread.is_alive():
            self.setStatus(f"Start new thread now.  {key=}")
            setattr(self, f"{key}_wait_thread", self.splitter_wait_changes(key))

    def splitter_settings_name(self, key):
        """Name to use with settings file for 'key' splitter."""
        return f"{self.__class__.__name__.lower()}_{key}"

    @utils.run_in_thread
    def splitter_wait_changes(self, key):
        """
        Wait for splitter to stop changing before updating settings.

        PARAMETERS

        key *str*:
            Name of splitter (either 'hsplitter' or 'vsplitter')
        """
        from .app_settings import settings

        splitter = getattr(self, key)
        while time.time() < getattr(self, f"{key}_deadline"):
            # self.setStatus(
            #     f"Wait: {time.time()=:.3f}"
            #     f"  {getattr(self, f'{key}_deadline')=:.3f}"
            # )
            time.sleep(self.motion_wait_time * 0.1)

        sname = self.splitter_settings_name(key)
        self.setStatus(f"Update settings: {sname=} {splitter.sizes()=}")
        settings.saveSplitter(splitter, sname)

    def setStatus(self, text):
        self.parent.setStatus(text)<|MERGE_RESOLUTION|>--- conflicted
+++ resolved
@@ -45,16 +45,15 @@
         
         self.mda_folder_tableview = mdaFolderTableView(self)
         layout = self.folder_groupbox.layout()
-<<<<<<< HEAD
+        #####
         layout.addWidget(self.mda_folder_search_panel)
         self.mda_folder_search_panel.setupFile(self.mdaFileName())
         self.parent.files.currentTextChanged.connect(self.mda_folder_search_panel.setupFile)
         self.mda_folder_search_panel.next.released.connect(self.mda_folder_search_panel.doNext)
         self.mda_folder_search_panel.previous.released.connect(self.mda_folder_search_panel.doPrevious)
-=======
+        ####
         layout.addWidget(self.mda_folder_tableview)
         self.mda_folder_tableview.displayTable()
->>>>>>> f36a0810
          
         # self.mda_tableview = mdaTableView(self)
         # layout = self.mda_groupbox.layout()
