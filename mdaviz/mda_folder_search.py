"""
Search for mda files.

"""

from PyQt5 import QtCore, QtWidgets
from pathlib import Path
from . import utils
from functools import partial


# class mdaSearchPanel(QtWidgets.QWidget):
#     """The panel to select mda files."""

#     # UI file name matches this module, different extension
#     ui_file = utils.getUiFileName(__file__)

#     def __init__(self, parent):
#         self.parent = parent
#         self._server = None

#         super().__init__()
#         utils.myLoadUi(self.ui_file, baseinstance=self)

#     def folderPath(self):
#         return self.parent.folderPath()

#     def folderName(self):
#         return self.parent.folderName()    
    
#     def mdaFilePath(self):
#         return self.parent.mdaFilePath()  

#     def mdaFileName(self):
#         return self.parent.mdaFileName()  
    
#     def mdaFileList(self):
#         return self.parent.mdaFileList()       
        
#     # TODO: self.mda_folder.mda_search_panel.setupFile(self,mda_file)    
#     def setupFile(self,filename):
#         if not filename:
#             pass
#         else:
#             # filename=self.mdaFile()? do I use the attribute or the arg?
#             filepath= self.folderPath() / filename
#             scan_prefix, scan_number_with_ext = filename.rsplit('_', 1)
#             scan_number = scan_number_with_ext.split('.')[0]
#             scan_size = utils.human_readable_size(filepath.stat().st_size)
#             scan_date = utils.ts2iso(round(filepath.stat().st_ctime))
#             self.file_name.setText(scan_prefix)
#             self.file_num.setText(scan_number)
#             self.file_size.setText(scan_size)
#             self.file_date.setText(scan_date)
#             # print(f"{scan_prefix=}")
#             # print(f"{scan_number=}")
#             # print(f"{scan_size=}")
#             # print(f"{scan_date=}")
            
   
#     def doNext(self):
#         self.doButton(1)
#         print('do next')        
        
#     def doPrevious(self):
#         self.doButton(-1)
#         print('do previous')
        
#     def doButton(self,i):            
#         current_mdaFile=self.mdaFileName()
#         current_mdaIndex = self.mdaFileList().index(current_mdaFile)
#         next_mdaIndex = current_mdaIndex+i
#         next_mdaFile=self.mdaFileList()[next_mdaIndex]
#         self.parent.parent.catalogs.setCurrentIndex(next_mdaIndex)
#         print(f"{current_mdaFile=}")        
#         print(f"{next_mdaFile=}")
        


class _AlignCenterDelegate(QtWidgets.QStyledItemDelegate):
    """https://stackoverflow.com/a/61722299"""

    def initStyleOption(self, option, index):
        super().initStyleOption(option, index)
        option.displayAlignment = QtCore.Qt.AlignCenter
        
class mdaFolderTableView(QtWidgets.QWidget):
    ui_file = utils.getUiFileName(__file__)  # WARNING no ui file, just a tab in mda_folder_search.ui

    def __init__(self, parent):
        self.parent = parent
<<<<<<< HEAD

=======
        
>>>>>>> f36a0810
        super().__init__()
        utils.myLoadUi(self.ui_file, baseinstance=self)
        self.setup()
        
    def setup(self):
        header = self.tableView.horizontalHeader()   #tableview belong to mda_folder_search
        header.setSectionResizeMode(QtWidgets.QHeaderView.ResizeToContents)        
        
        # for button_name in "first back next last".split():
        #     button = getattr(self, button_name)
        #     # custom: pass the button name to the receiver
        #     button.released.connect(partial(self.doPagerButtons, button_name))
            
        # self.pageSize.currentTextChanged.connect(self.doPageSize)
        # self.doButtonPermissions()
        # self.setPagerStatus()
        self.tableView.doubleClicked.connect(self.doFileSelected)
        
    # def doPagerButtons(self, action, **kwargs):
    #     # self.setStatus(f"{action=} {kwargs=}")
    #     model = self.tableView.model()

    #     if model is not None:
    #         model.doPager(action)
    #         self.setStatus(f"{model.pageOffset()=}")
    #     self.doButtonPermissions()
    #     self.setPagerStatus()

    # def doPageSize(self, value):
    #     # self.setStatus(f"doPageSize {value =}")
    #     model = self.tableView.model()
    #     print(f"{value=}")
    #     if model is not None:
    #         print("no Model")
    #         model.doPager("pageSize", value)
    #     self.doButtonPermissions()
    #     self.setPagerStatus()

    # def doButtonPermissions(self):
    #     model = self.tableView.model()
    #     atStart = False if model is None else model.isPagerAtStart()
    #     atEnd = False if model is None else model.isPagerAtEnd()

    #     self.first.setEnabled(not atStart)
    #     self.back.setEnabled(not atStart)
    #     self.next.setEnabled(not atEnd)
    #     self.last.setEnabled(not atEnd)

    def displayTable(self):
        from mdaviz.mda_folder_table_model import MDAFolderTableModel
        data = self.mdaFileList()
        data_model = MDAFolderTableModel(data, self.parent)
        # print(f"{data_model=}")
        # page_size = self.pageSize.currentText()  # remember the current value
        # print(f"{page_size=}")
        self.tableView.setModel(data_model)
        # self.doPageSize(page_size)  # restore
        # self.setPagerStatus()
        
        labels = data_model.columnLabels
 
        def centerColumn(label):
            if label in labels:
                column = labels.index(label)
                delegate = _AlignCenterDelegate(self.tableView)
                self.tableView.setItemDelegateForColumn(column, delegate)

        centerColumn("Scan #")
        centerColumn("Points")
        centerColumn("Dim")

    # def setPagerStatus(self, text=None):
    #     if text is None:
    #         model = self.tableView.model()
    #         if model is not None:
    #             text = model.pagerStatus()

    #     self.status.setText(text)
    #     self.setStatus(text)

    def doFileSelected(self, index):
        model = self.tableView.model()
        if model is not None:
            self.setStatus(f"A file as been selected: {index!r}")

    def folderName(self):
        return self.parent.folderName()    
    
    # def mdaFilePath(self):
    #     return self.parent.mdaFilePath()  

    def mdaFileName(self):
        return self.parent.mdaFileName()  
    
    def mdaFileList(self):
<<<<<<< HEAD
        return self.parent.mdaFileList()       
        
    def setupFile(self,filename):
        if not filename:
            pass
        else:
            # filename=self.mdaFile()? do I use the attribute or the arg?
            filepath= self.folderPath() / filename
            scan_prefix, scan_number_with_ext = filename.rsplit('_', 1)
            scan_number = scan_number_with_ext.split('.')[0]
            scan_size = utils.human_readable_size(filepath.stat().st_size)
            scan_date = utils.ts2iso(round(filepath.stat().st_ctime))
            self.file_name.setText(scan_prefix)
            self.file_num.setText(scan_number)
            self.file_size.setText(scan_size)
            self.file_date.setText(scan_date)
            # print(f"{scan_prefix=}")
            # print(f"{scan_number=}")
            # print(f"{scan_size=}")
            # print(f"{scan_date=}")
            
   
    def doNext(self):
        self.doButton(1)
        print('do next')        
        
    def doPrevious(self):
        self.doButton(-1)
        print('do previous')
        
    def doButton(self,i):            
        current_mdaFile=self.mdaFileName()
        current_mdaIndex = self.mdaFileList().index(current_mdaFile)
        next_mdaIndex = current_mdaIndex+i
        next_mdaFile=self.mdaFileList()[next_mdaIndex]
        self.parent.parent.files.setCurrentIndex(next_mdaIndex)
        print(f"{current_mdaFile=}")        
        print(f"{next_mdaFile=}")
    
=======
        return self.parent.mdaFileList()   
>>>>>>> f36a0810
    
    def folderSize(self):
        return self.parent.folderSize 

    def setStatus(self, text):
        self.parent.setStatus(text)

<|MERGE_RESOLUTION|>--- conflicted
+++ resolved
@@ -89,11 +89,7 @@
 
     def __init__(self, parent):
         self.parent = parent
-<<<<<<< HEAD
 
-=======
-        
->>>>>>> f36a0810
         super().__init__()
         utils.myLoadUi(self.ui_file, baseinstance=self)
         self.setup()
@@ -189,49 +185,7 @@
         return self.parent.mdaFileName()  
     
     def mdaFileList(self):
-<<<<<<< HEAD
-        return self.parent.mdaFileList()       
-        
-    def setupFile(self,filename):
-        if not filename:
-            pass
-        else:
-            # filename=self.mdaFile()? do I use the attribute or the arg?
-            filepath= self.folderPath() / filename
-            scan_prefix, scan_number_with_ext = filename.rsplit('_', 1)
-            scan_number = scan_number_with_ext.split('.')[0]
-            scan_size = utils.human_readable_size(filepath.stat().st_size)
-            scan_date = utils.ts2iso(round(filepath.stat().st_ctime))
-            self.file_name.setText(scan_prefix)
-            self.file_num.setText(scan_number)
-            self.file_size.setText(scan_size)
-            self.file_date.setText(scan_date)
-            # print(f"{scan_prefix=}")
-            # print(f"{scan_number=}")
-            # print(f"{scan_size=}")
-            # print(f"{scan_date=}")
-            
-   
-    def doNext(self):
-        self.doButton(1)
-        print('do next')        
-        
-    def doPrevious(self):
-        self.doButton(-1)
-        print('do previous')
-        
-    def doButton(self,i):            
-        current_mdaFile=self.mdaFileName()
-        current_mdaIndex = self.mdaFileList().index(current_mdaFile)
-        next_mdaIndex = current_mdaIndex+i
-        next_mdaFile=self.mdaFileList()[next_mdaIndex]
-        self.parent.parent.files.setCurrentIndex(next_mdaIndex)
-        print(f"{current_mdaFile=}")        
-        print(f"{next_mdaFile=}")
-    
-=======
         return self.parent.mdaFileList()   
->>>>>>> f36a0810
     
     def folderSize(self):
         return self.parent.folderSize 
