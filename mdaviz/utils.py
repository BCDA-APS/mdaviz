--- conflicted
+++ resolved
@@ -17,10 +17,7 @@
 import datetime
 import pathlib
 import threading
-<<<<<<< HEAD
-=======
 from .synApps_mdalib.mda import scanPositioner
->>>>>>> 09937f4d
 
 
 def human_readable_size(size, decimal_places=2):
